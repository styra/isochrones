--- conflicted
+++ resolved
@@ -1,8 +1,4 @@
-<<<<<<< HEAD
-__version__ = '0.6-beta'
-=======
 __version__ = '0.7'
->>>>>>> 2e026aa9
 
 try:
     __ISOCHRONES_SETUP__
